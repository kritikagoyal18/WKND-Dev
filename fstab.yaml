mountpoints:
  /:
<<<<<<< HEAD
    url: "https://author-p46161-e1695479.adobeaemcloud.com/bin/franklin.delivery/AEMXSC/wknd-dev/main"
=======
    url: "https://author-p157943-e1740770.adobeaemcloud.com/bin/franklin.delivery/kmrobin/securbank/main"
>>>>>>> edf010e7
    type: "markup"
    suffix: ".html"<|MERGE_RESOLUTION|>--- conflicted
+++ resolved
@@ -1,9 +1,5 @@
 mountpoints:
   /:
-<<<<<<< HEAD
-    url: "https://author-p46161-e1695479.adobeaemcloud.com/bin/franklin.delivery/AEMXSC/wknd-dev/main"
-=======
     url: "https://author-p157943-e1740770.adobeaemcloud.com/bin/franklin.delivery/kmrobin/securbank/main"
->>>>>>> edf010e7
     type: "markup"
     suffix: ".html"