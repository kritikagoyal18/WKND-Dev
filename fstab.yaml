--- conflicted
+++ resolved
@@ -1,10 +1,5 @@
 mountpoints:
   /:
-<<<<<<< HEAD
     url: "https://author-p157943-e1740770.adobeaemcloud.com/bin/franklin.delivery/kmrobin/securbank/main"
-
-=======
-    url: "https://author-p159983-e1710854.adobeaemcloud.com/bin/franklin.delivery/AEMXSC/wknd-dev/main"
->>>>>>> de99d3cc
     type: "markup"
     suffix: ".html"